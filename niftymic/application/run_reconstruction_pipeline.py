--- conflicted
+++ resolved
@@ -117,7 +117,6 @@
         "slice is registered independently."
     )
 
-
     args = input_parser.parse_args()
     input_parser.print_arguments(args)
 
@@ -410,11 +409,7 @@
         cmd_args.append("--filenames %s" % (" ").join(filenames_simulated))
         if args.filenames_masks is not None:
             cmd_args.append("--filenames-masks %s" %
-<<<<<<< HEAD
-                            (" ").join(args.filenames_masks))
-=======
                             (" ").join(filenames_masks))
->>>>>>> 15c8e602
         cmd_args.append("--measures NCC SSIM")
         cmd_args.append("--dir-output '%s'" % dir_output_selfsimilarity)
         cmd = (" ").join(cmd_args)
@@ -439,11 +434,7 @@
                 export_side_by_side_simulated_vs_original_slice_comparison.__file__)
             cmd_args = ["python %s" % exe]
             cmd_args.append("--filenames %s" % (" ").join(filenames_simulated))
-<<<<<<< HEAD
-            cmd_args.append("--dir-output %s" % dir_output_orig_vs_proj_pdf)
-=======
             cmd_args.append("--dir-output '%s'" % dir_output_orig_vs_proj_pdf)
->>>>>>> 15c8e602
             cmd = "python %s %s" % (exe, (" ").join(cmd_args))
             cmd = (" ").join(cmd_args)
             exit_code = ph.execute_command(cmd)
